#version 330 core

#define PI     3.14159265359
#define TWO_PI 6.28318530718

vec3 cos_weighted_sample_on_hemisphere(vec3 n, vec2 rand) {
    float cos_theta = sqrt(1.0-rand.x);
    float sin_theta = sqrt(rand.x);
    float phi = TWO_PI * rand.y;

    float xs = sin_theta * cos(phi);
    float ys = sin_theta * sin(phi);
    float zs = cos_theta;

    return vec3(xs, ys, zs);
}

/**
 * Generate random numbers in [0,1).
 * The hash function can be anything good and fast.
 * This is very important as it changes the convercence properties of the scene.
 * A long list can be found here: https://www.shadertoy.com/view/XlGcRh
<<<<<<< HEAD
 * I chose pcg3d to generate a vector of 3 random numbers at once,
 * if you use a hash returning a single float you can just call the function
 * more times (with a different input).
 * source: https://amindforeverprogramming.blogspot.com/2013/07/random-floats-in-glsl-330.html
=======
>>>>>>> 745f5884
 */
vec3 hashwithoutsine33(vec3 p3) {
    p3 = fract(p3 * vec3(.1031, .1030, .0973));
    p3 += dot(p3, p3.yxz+33.33);
    return fract((p3.xxy + p3.yxx)*p3.zyx);
}

vec3 random(vec3 f) {
    return hashwithoutsine33(f);
}<|MERGE_RESOLUTION|>--- conflicted
+++ resolved
@@ -20,13 +20,6 @@
  * The hash function can be anything good and fast.
  * This is very important as it changes the convercence properties of the scene.
  * A long list can be found here: https://www.shadertoy.com/view/XlGcRh
-<<<<<<< HEAD
- * I chose pcg3d to generate a vector of 3 random numbers at once,
- * if you use a hash returning a single float you can just call the function
- * more times (with a different input).
- * source: https://amindforeverprogramming.blogspot.com/2013/07/random-floats-in-glsl-330.html
-=======
->>>>>>> 745f5884
  */
 vec3 hashwithoutsine33(vec3 p3) {
     p3 = fract(p3 * vec3(.1031, .1030, .0973));
